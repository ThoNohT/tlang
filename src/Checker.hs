module Checker (checkProject) where

import Console (Formattable (formatBare), color)
import Control.Monad (foldM)
import Control.Monad.Trans.State (State, evalState, get, gets, modify')
import Core (tryHead, tryLast)
import Data.Bifunctor (Bifunctor (second))
import Data.Foldable (foldl)
import Data.Function ((&))
import Data.List.NonEmpty (NonEmpty)
import qualified Data.List.NonEmpty as NE (fromList, head, prependList, tail, toList)
import Data.Map (Map, (!?))
import qualified Data.Map as Map (empty, insert, size)
import Data.Maybe (mapMaybe)
import Data.Text (Text)
import Lexer (Range, WithRange (getRange), rangeFromRanges)
import Project
import Text.Printf (printf)

{- The different severities for a check issue. An Error prevents compilation. -}
data CheckSeverity = Error | Warning deriving (Eq)

instance Formattable CheckSeverity where
  formatBare uc Error = color uc 31 "Error"
  formatBare uc Warning = color uc 33 "Warning"

{- An issue found when checking a project. -}
data CheckIssue = CheckIssue {range :: Range, severity :: CheckSeverity, msg :: Text}

instance Formattable CheckIssue where
  formatBare uc CheckIssue {range, severity, msg} =
    printf "%s: %s: %s" (formatBare uc range) (formatBare uc severity) msg

{- The result of a check. Even a successful check result can have issues. -}
data CheckResult a = Checked [CheckIssue] a | Failed (NonEmpty CheckIssue)

{- Returns the value from a check result, or Nothing if it was failed. -}
checkResultValue :: CheckResult a -> Maybe a
checkResultValue (Checked _ r) = Just r
checkResultValue _ = Nothing

{- Returns the issues in a check result. -}
checkResultIssues :: CheckResult a -> [CheckIssue]
checkResultIssues (Checked issues _) = issues
checkResultIssues (Failed issues) = NE.toList issues

instance WithRange a => WithRange (CheckResult a) where
  getRange (Checked _ a) = getRange a
  -- TODO: not sure if the ranges are ordered, rangeFromRanges does assume this.
  getRange (Failed issues) = foldl rangeFromRanges (getRange $ NE.head issues) (getRange <$> NE.tail issues)

instance Functor CheckResult where
  fmap f (Checked issues r) = Checked issues $ f r
  fmap f (Failed issues) = Failed issues

instance Applicative CheckResult where
  pure = Checked []
  af <*> aa = case af of
    Failed issues -> Failed issues
    Checked issues f -> case aa of
      Failed issues' -> Failed $ NE.prependList issues issues'
      Checked issues' a -> Checked (issues <> issues') (f a)

instance Monad CheckResult where
  ma >>= mf = case ma of
    Failed issues -> Failed issues
    Checked issues a -> case mf a of
      Failed issues' -> Failed $ NE.prependList issues issues'
      Checked issues' a' -> Checked (issues <> issues') a'

data CheckerContext = CheckerContext
  { -- The strings known throughout the program and their indexes.
    stringIndexes :: Map Text Index
  , -- The variables known in the current scope and their index an offsets.
    variableOffsets :: Map Text (Index, Offset)
  , -- The index for the next variable to be defined.
    nextVariableIndex :: Index
  , -- The offset for the next variable to be defined.
    nextVariableOffset :: Offset
  , -- The current nesting context. Represents the nested set of variables the current statement is being evaluated in.
    -- used for displaying friendly debug information.
    nestingCtx :: [Text]
  }

{- The monad in which the checker runs, contains state, and returns a CheckResult. -}
type CheckerM a = CheckerM' (CheckResult a)

{- CheckerM, but not with a CheckResult. -}
type CheckerM' a = State CheckerContext a

{- Pushes a new variable on the nesting context. -}
pushNestingCtx :: Text -> CheckerM' ()
pushNestingCtx name = modify' (\s -> s { nestingCtx = name : (nestingCtx s) })

{- Pops the last variable from the nesting contex. -}
popNestingCtx :: CheckerM' ()
popNestingCtx = modify' (\s -> s { nestingCtx = drop 1 (nestingCtx s) })

{- Returns the string index for the specified string and updates the set of string literals. If the string was defined
   before, this index is returned to prevent allocating a new string. -}
getStringIndex :: Text -> CheckerM' Index
getStringIndex str = do
  stringIndexes' <- gets stringIndexes
  case stringIndexes' !? str of
    Just idx -> pure idx
    Nothing -> do
      let idx = Index $ Map.size $ stringIndexes'
      modify' (\s -> s {stringIndexes = Map.insert str idx stringIndexes'})
      pure idx

defineVariable :: Range -> Text -> Bool -> Bool -> CheckerM Variable
defineVariable range name takesParam isArg = undefined

checkExpr :: UncheckedExpression -> CheckerM Expression
checkExpr = undefined

checkAssignment :: UncheckedAssignment -> CheckerM Expression
checkAssignment = undefined

checkStatement :: UncheckedStatement -> CheckerM Statement
checkStatement (UPrintStr r1 (UncheckedStringLiteral r2 str)) = do
  idx <- getStringIndex str
  pure $ Checked [] $ PrintStr r1 (StringLiteral r2 idx str)
checkStatement (UPrintExpr r1 expr) = fmap (PrintExpr r1) <$> checkExpr expr
checkStatement (UAssignment r1 (UncheckedVariable r2 name) arg assmt) = do
  pushNestingCtx name
  -- Check the assignment before the variable so the variable is not yet known during assignment evaluation.
  -- But do check thevariable even if the assignment fails, so it is known later.
  assignment <- checkAssignment assmt
  popNestingCtx

  undefined

checkStatement (UReturn r expr) = fmap (Return r) <$> checkExpr expr

{- Checks a program for issues. -}
checkProgram :: UncheckedProgram -> CheckerM Program
checkProgram (UncheckedProgram r stmts) = do
  checkedStmts <- reverse <$> mapM checkStatement stmts
  let stmtIssues = concatMap checkResultIssues checkedStmts

  -- The last statement must be a return statement.
  let lastStmtIssues = case tryLast stmts of
        Nothing -> [CheckIssue {range = r, severity = Error, msg = "A program needs at least one statement."}]
        Just (UReturn _ _) -> []
        Just _ -> [CheckIssue {range = r, severity = Error, msg = "The last statement of a program needs to be a return."}]

  -- The first statement after a return statement is unreachable.
  let unreachableIssues = case stmts & dropWhile (not . isReturn) & drop 1 & tryHead of
        Nothing -> []
        Just stmt -> [CheckIssue {range = getRange stmt, severity = Warning, msg = "Statement is unreachable"}]

  let allIssues = concat [stmtIssues, lastStmtIssues, unreachableIssues]
  pure undefined

<<<<<<< HEAD
  if not $ any ((==) Error . severity) allIssues
    then do
      ctx <- get
      pure $
        Checked
          allIssues
          ( Program
              { range = r
              , stmts = mapMaybe checkResultValue checkedStmts
              , strings = stringIndexes ctx
              , variablesCount = nextVariableIndex ctx
              , variablesSize = nextVariableOffset ctx
              }
          )
=======
  if not $ any ((==) Error . severity) allIssues then do
    ctx <- get
    pure $
      Checked
        allIssues
        ( Program
            { range = r
            , stmts = mapMaybe checkResultValue checkedStmts
            , strings = stringIndexes ctx
            , variablesCount = nextVariableIndex ctx
            , variablesSize = nextVariableOffset ctx
            }
        )
>>>>>>> ada08e0f
    else pure $ Failed $ NE.fromList allIssues

{- Checks a project for issues. -}
checkProject :: UncheckedProject -> CheckResult Project
checkProject (UncheckedProject projectType program) =
  Project projectType <$> evalState (checkProgram program) initialContext
 where
  initialContext =
    CheckerContext
      { stringIndexes = Map.empty
      , variableOffsets = Map.empty
      , nextVariableIndex = Index 0
      , nextVariableOffset = Offset 0
      , nestingCtx = []
      }<|MERGE_RESOLUTION|>--- conflicted
+++ resolved
@@ -153,22 +153,6 @@
   let allIssues = concat [stmtIssues, lastStmtIssues, unreachableIssues]
   pure undefined
 
-<<<<<<< HEAD
-  if not $ any ((==) Error . severity) allIssues
-    then do
-      ctx <- get
-      pure $
-        Checked
-          allIssues
-          ( Program
-              { range = r
-              , stmts = mapMaybe checkResultValue checkedStmts
-              , strings = stringIndexes ctx
-              , variablesCount = nextVariableIndex ctx
-              , variablesSize = nextVariableOffset ctx
-              }
-          )
-=======
   if not $ any ((==) Error . severity) allIssues then do
     ctx <- get
     pure $
@@ -182,7 +166,6 @@
             , variablesSize = nextVariableOffset ctx
             }
         )
->>>>>>> ada08e0f
     else pure $ Failed $ NE.fromList allIssues
 
 {- Checks a project for issues. -}
